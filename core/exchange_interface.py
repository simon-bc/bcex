import logging
import math

from core.orders import Order, OrderSide, OrderType, TimeInForce
from core.websocket_client import BcexClient, Book, Channel, Environment


class ExchangeInterface:
    REQUIRED_CHANNELS = [Channel.SYMBOLS, Channel.TICKER, Channel.TRADES]

    def __init__(
        self,
        symbols,
        api_secret=None,
        env=Environment.STAGING,
        channels=REQUIRED_CHANNELS,
    ):
        self.ws = BcexClient(symbols, channels=channels, api_secret=api_secret, env=env)

    def connect(self):
        self.ws.connect()

    @staticmethod
    def _scale_quantity(symbol_details, quantity):
        quantity = round(quantity, symbol_details["base_currency_scale"])
        return quantity

    @staticmethod
    def _scale_price(symbol_details, price):
        price_multiple = (
            price * 10 ** symbol_details["min_price_increment_scale"]
        ) / symbol_details["min_price_increment"]
        price = (
            math.floor(price_multiple)
            * symbol_details["min_price_increment"]
            / 10 ** symbol_details["min_price_increment_scale"]
        )
        return price

    @staticmethod
    def _check_quantity_within_limits(symbol_details, quantity):
        max_limit = symbol_details["max_order_size"] / (
            10 ** symbol_details["max_order_size_scale"]
        )
        min_limit = symbol_details["min_order_size"] / (
            10 ** symbol_details["min_order_size_scale"]
        )
        if quantity < min_limit:
            logging.warning(f"Quantity {quantity} less than min {min_limit}")
            return False
        if max_limit == 0:
            return True
        if quantity > max_limit:
            logging.warning(f"Quantity {quantity} more than max {max_limit}")
            return False
        return True

    def _check_available_balance(self, symbol_details, side, quantity, price):
        if side == OrderSide.BUY:
            currency = symbol_details["base_currency"]
            quantity_in_currency = quantity
        else:
            currency = symbol_details["counter_currency"]
            quantity_in_currency = quantity * price
        balances = self.get_balance()
        available_balance = balances[currency]["available"]
        if available_balance > quantity_in_currency:
            return True

        logging.warning(
            f"Not enough available balance {available_balance} in {currency} for trade quantity {quantity}"
        )
        return False

    def _create_order(
        self,
        symbol,
        side,
        quantity,
        price,
        order_type,
        time_in_force,
        minimum_quantity,
        expiry_date,
        stop_price,
        check_balance=False,
    ):
        # assumes websocket has subscribed to symbol details of this symbol
        symbol_details = self.ws.symbol_details[symbol]
        quantity = self._scale_quantity(symbol_details, quantity)
        if not self._check_quantity_within_limits(symbol_details, quantity):
            return False
        if price is not None:
            price = self._scale_price(symbol_details, price)
        if check_balance and order_type == OrderType.LIMIT:
            has_balance = self._check_available_balance(
                symbol_details, side, quantity, price
            )
            if not has_balance:
                return False
        return Order(
            order_type=order_type,
            symbol=symbol,
            side=side,
            price=price,
            order_quantity=quantity,
            time_in_force=time_in_force,
            minimum_quantity=minimum_quantity,
            expiry_date=expiry_date,
            stop_price=stop_price,
        )

    def place_order(
        self,
        symbol,
        side,
        quantity,
        price=None,
        order_type=OrderType.LIMIT,
        time_in_force=TimeInForce.GTC,
        minimum_quantity=None,
        expiry_date=None,
        stop_price=None,
        check_balance=False,
    ):
        """
        Use the information from the symbols table to ensure our price and quantity conform to the
        exchange requirements

        Parameters
        ----------
        symbol : str
        side : OrderSide enum
        price : float
        quantity : float

        """
        order = self._create_order(
            symbol,
            side,
            quantity,
            price,
            order_type,
            time_in_force,
            minimum_quantity,
            expiry_date,
            stop_price,
            check_balance,
        )
        if order is not False:
            self.ws.send_order(order)

    def cancel_all_orders(self):
        self.ws.cancel_all_orders()

        # TODO: wait for a response that all orders have been cancelled - MAX_TIMEOUT then warn/err

    def cancel_order(self, order_id):
        self.ws.send_order(Order(OrderType.CANCEL, order_id=order_id))

    def cancel_orders_for_symbol(self, symbol):
        order_ids = self.ws.open_orders[symbol].keys()
        for o in order_ids:
            self.cancel_order(o)

    def get_last_traded_price(self, symbol):
        return self.ws.tickers.get(symbol)

<<<<<<< HEAD
    def get_ask_price(self, instrument):
        # sorted dict - first key is lowest price
        book = self.ws.l2_book[instrument][Book.ASK]
        return book.peekitem(0) if len(book) > 0 else None

    def get_bid_price(self, instrument):
        # sorted dict - last key is highest price
        book = self.ws.l2_book[instrument][Book.BID]
        return book.peekitem(-1) if len(book) > 0 else None
=======
    def get_ask_price(self, symbol):
        return self.ws.l2_book[symbol][Book.ASK].peekitem(0)

    def get_bid_price(self, symbol):
        return self.ws.l2_book[symbol][Book.ASK].peekitem(0)
>>>>>>> 13c26dd8

    def get_all_open_orders(self, symbols=None, to_dict=False):
        open_orders = {}
        if symbols is None:
            symbols = self.ws.open_orders.keys()
        for i in symbols:
            open_orders.update(self.ws.open_orders[i])
        if to_dict:
            return {k: o.to_dict() for k, o in open_orders.items()}
        else:
            return open_orders

    def get_order_details(self, order_id, symbol=None, to_dict=True):
        if symbol:
            order = self.ws.open_orders[symbol].get(order_id)
            if order is None:
                return order
            if to_dict:
                return order.to_dict()
            else:
                return order
        symbols = self.ws.open_orders.keys()
        for i in symbols:
            order_details = self.ws.open_orders[i].get(order_id)
            if order_details:
                if to_dict:
                    return order_details.to_dict()
                else:
                    return order_details
        return None

    def get_balance(self):
        return self.ws.balances

    def get_symbols(self):
        return self.ws.symbols
<|MERGE_RESOLUTION|>--- conflicted
+++ resolved
@@ -166,7 +166,6 @@
     def get_last_traded_price(self, symbol):
         return self.ws.tickers.get(symbol)
 
-<<<<<<< HEAD
     def get_ask_price(self, instrument):
         # sorted dict - first key is lowest price
         book = self.ws.l2_book[instrument][Book.ASK]
@@ -176,13 +175,6 @@
         # sorted dict - last key is highest price
         book = self.ws.l2_book[instrument][Book.BID]
         return book.peekitem(-1) if len(book) > 0 else None
-=======
-    def get_ask_price(self, symbol):
-        return self.ws.l2_book[symbol][Book.ASK].peekitem(0)
-
-    def get_bid_price(self, symbol):
-        return self.ws.l2_book[symbol][Book.ASK].peekitem(0)
->>>>>>> 13c26dd8
 
     def get_all_open_orders(self, symbols=None, to_dict=False):
         open_orders = {}
