import logging
import math

from core.orders import Order, OrderSide, OrderType, TimeInForce
from core.websocket_client import BcexClient, Book, Channel, Environment


class ExchangeInterface:
    REQUIRED_CHANNELS = [Channel.SYMBOLS, Channel.TICKER, Channel.TRADES]

    def __init__(
        self,
        symbols,
        api_secret=None,
        env=Environment.STAGING,
        channels=REQUIRED_CHANNELS,
    ):
        self.ws = BcexClient(symbols, channels=channels, api_secret=api_secret, env=env)

    def connect(self):
        self.ws.connect()

    @staticmethod
    def _scale_quantity(symbol_details, quantity):
        quantity = round(quantity, symbol_details["base_currency_scale"])
        return quantity

    @staticmethod
    def _scale_price(symbol_details, price):
        price_multiple = (
            price * 10 ** symbol_details["min_price_increment_scale"]
        ) / symbol_details["min_price_increment"]
        price = (
            math.floor(price_multiple)
            * symbol_details["min_price_increment"]
            / 10 ** symbol_details["min_price_increment_scale"]
        )
        return price

    @staticmethod
    def _check_quantity_within_limits(symbol_details, quantity):
        max_limit = symbol_details["max_order_size"] / (
            10 ** symbol_details["max_order_size_scale"]
        )
        min_limit = symbol_details["min_order_size"] / (
            10 ** symbol_details["min_order_size_scale"]
        )
        if quantity < min_limit:
            logging.warning(f"Quantity {quantity} less than min {min_limit}")
            return False
        if max_limit == 0:
            return True
        if quantity > max_limit:
            logging.warning(f"Quantity {quantity} more than max {max_limit}")
            return False
        return True

    def _check_available_balance(self, symbol_details, side, quantity, price):
        if side == OrderSide.BUY:
            currency = symbol_details["base_currency"]
            quantity_in_currency = quantity
        else:
            currency = symbol_details["counter_currency"]
            quantity_in_currency = quantity * price
        balances = self.get_balance()
        available_balance = balances[currency]["available"]
        if available_balance > quantity_in_currency:
            return True

        logging.warning(
            f"Not enough available balance {available_balance} in {currency} for trade quantity {quantity}"
        )
        return False

    def _create_order(
        self,
        symbol,
        side,
        quantity,
        price,
        order_type,
        time_in_force,
        minimum_quantity,
        expiry_date,
        stop_price,
        check_balance=False,
    ):
        # assumes websocket has subscribed to symbol details of this symbol
        symbol_details = self.ws.symbol_details[symbol]
        quantity = self._scale_quantity(symbol_details, quantity)
        if not self._check_quantity_within_limits(symbol_details, quantity):
            return False
        if price is not None:
            price = self._scale_price(symbol_details, price)
        if check_balance and order_type == OrderType.LIMIT:
            has_balance = self._check_available_balance(
                symbol_details, side, quantity, price
            )
            if not has_balance:
                return False
        return Order(
            order_type=order_type,
            symbol=symbol,
            side=side,
            price=price,
            order_quantity=quantity,
            time_in_force=time_in_force,
            minimum_quantity=minimum_quantity,
            expiry_date=expiry_date,
            stop_price=stop_price,
        )

    def place_order(
        self,
        symbol,
        side,
        quantity,
        price=None,
        order_type=OrderType.LIMIT,
        time_in_force=TimeInForce.GTC,
        minimum_quantity=None,
        expiry_date=None,
        stop_price=None,
        check_balance=False,
    ):
        """
        Use the information from the symbols table to ensure our price and quantity conform to the
        exchange requirements

        Parameters
        ----------
        symbol : str
        side : OrderSide enum
        price : float
        quantity : float

        """
        order = self._create_order(
            symbol,
            side,
            quantity,
            price,
            order_type,
            time_in_force,
            minimum_quantity,
            expiry_date,
            stop_price,
            check_balance,
        )
        if order is not False:
            self.ws.send_order(order)

    def cancel_all_orders(self):
        self.ws.cancel_all_orders()

        # TODO: wait for a response that all orders have been cancelled - MAX_TIMEOUT then warn/err

    def cancel_order(self, order_id):
        self.ws.send_order(Order(OrderType.CANCEL, order_id=order_id))

    def cancel_orders_for_symbol(self, symbol):
        order_ids = self.ws.open_orders[symbol].keys()
        for o in order_ids:
            self.cancel_order(o)

    def get_last_traded_price(self, symbol):
        return self.ws.tickers.get(symbol)

    def get_ask_price(self, symbol):
        return self.ws.l2_book[symbol][Book.ASK].peekitem(0)

    def get_bid_price(self, symbol):
        return self.ws.l2_book[symbol][Book.ASK].peekitem(0)

    def get_all_open_orders(self, symbols=None, to_dict=True):
        open_orders = {}
        if symbols is None:
            symbols = self.ws.open_orders.keys()
        for i in symbols:
            open_orders.update(self.ws.open_orders[i])
<<<<<<< HEAD
        if to_dict:
            return {k: o.to_dict() for k, o in open_orders.items()}
        else:
            return open_orders
=======
        return open_orders
>>>>>>> 05773884

    def get_order_details(self, order_id, symbol=None, to_dict=True):
        if symbol:
            order = self.ws.open_orders[symbol].get(order_id)
            if order is None:
                return order
            if to_dict:
                return order.to_dict()
            else:
                return order
        symbols = self.ws.open_orders.keys()
        for i in symbols:
            order_details = self.ws.open_orders[i].get(order_id)
            if order_details:
                if to_dict:
                    return order_details.to_dict()
                else:
                    return order_details
        return None

    def get_balance(self):
        return self.ws.balances

    def get_symbols(self):
        return self.ws.symbols


if __name__ == "__main__":
    price = 9090.20

    ins_details = {
        "symbol": "BTC-USD",
        "base_currency": "BTC",
        "base_currency_scale": 8,
        "counter_currency": "USD",
        "counter_currency_scale": 2,
        "min_price_increment": 10,
        "min_price_increment_scale": 2,
        "min_order_size": 60000,
        "min_order_size_scale": 8,
    }

    price_multiple = (
        price * 10 ** ins_details["min_price_increment_scale"]
    ) / ins_details["min_price_increment"]
    print(
        math.floor(price_multiple)
        * ins_details["min_price_increment"]
        / 10 ** ins_details["min_price_increment_scale"]
    )<|MERGE_RESOLUTION|>--- conflicted
+++ resolved
@@ -172,20 +172,16 @@
     def get_bid_price(self, symbol):
         return self.ws.l2_book[symbol][Book.ASK].peekitem(0)
 
-    def get_all_open_orders(self, symbols=None, to_dict=True):
+    def get_all_open_orders(self, symbols=None, to_dict=False):
         open_orders = {}
         if symbols is None:
             symbols = self.ws.open_orders.keys()
         for i in symbols:
             open_orders.update(self.ws.open_orders[i])
-<<<<<<< HEAD
         if to_dict:
             return {k: o.to_dict() for k, o in open_orders.items()}
         else:
             return open_orders
-=======
-        return open_orders
->>>>>>> 05773884
 
     def get_order_details(self, order_id, symbol=None, to_dict=True):
         if symbol:
