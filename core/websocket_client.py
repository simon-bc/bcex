import json
import logging
import os
import threading
import time
from collections import defaultdict

import websocket as webs
from core.order_response import OrderResponse, OrderStatus
from core.orders import Order, OrderType
from core.trade import Trade
from core.utils import parse_balance
from sortedcontainers import SortedDict as sd

MESSAGE_LIMIT = 1200  # number of messages per minute allowed


class Book:
    BID = "bids"
    ASK = "asks"


class Environment:
    DEV = "Development"
    STAGING = "Staging"
    PROD = "Production"


class Action:
    """An action describes what action to take for the provided channel
    """

    SUBSCRIBE = "subscribe"
    UNSUBSCRIBE = "unsubscribe"


class Channel:
    """A channel provides context about the type of data being communicated between the client and server.
    """

    HEARTBEAT = "heartbeat"  # Receive heartbeat messages
    L2 = "l2"  # Receive level 2 order book data (aggregated)
    L3 = "l3"  # Receive level 3 order book data (aggregated)
    PRICES = "prices"  # Receive candlestick market data
    SYMBOLS = "symbols"  # Receive symbol messages
    TICKER = "ticker"  # Receive ticker messages
    TRADES = "trades"  # Receive trade execution messages
    AUTH = "auth"  # To authenticate a web socket connection
    BALANCES = "balances"  # To receive balance updates
    TRADING = "trading"  # Submit & cancel orders, receive order snapshots and updates

    ALL = [HEARTBEAT, L2, L3, PRICES, SYMBOLS, TICKER, TRADES, AUTH, BALANCES, TRADING]
    PUBLIC = [HEARTBEAT, TICKER, PRICES, TRADES, L2, L3, SYMBOLS]
    PRIVATE = [AUTH, BALANCES, TRADING]


class Event:
    """Indicate the purpose of the message
    """

    UPDATED = "updated"  # An update corresponding to the channel has occurred
    SNAPSHOT = "snapshot"  # A channel snapshot has been provided
    REJECTED = "rejected"  # the last action for the channel was rejected
    SUBSCRIBED = "subscribed"  # The channel was successfully subscribed to
    UNSUBSCRIBED = "unsubscribed"  # The channel was successfully unsubscribed to

    ALL = [UPDATED, SNAPSHOT, REJECTED, SUBSCRIBED, UNSUBSCRIBED]


def _update_max_list(l, e, n):
    """Update a list and enforce maximum length"""
    l.append(e)
    return l[-n:]


class BcexClient(object):
    """Blockchain Exchange Websocket API client v1

    Attributes
    ----------
    balances : dict
    last_price: dict
    client_to_order_id: dict
    order_status : dict

    Notes
    -----
    Official documentation for the api can be found in https://exchange.blockchain.com/api/
    """

    MAX_CANDLES_LEN = 200
    MAX_TRADES_LEN = 200

    def __init__(
        self,
        symbols,
        channels=None,
        channel_kwargs=None,
        env=Environment.STAGING,
        api_secret=None,
    ):
        """This class connects to the PIT websocket client

        Parameters
        ----------
        symbols : list of str
            if multiple symbols then a list if a single symbol then a string or list.
            Symbols that you want the client to subscribe to
        channels : list of Channel,
            channels to subscribe to. if not provided all channels will be subscribed to.
            Private channels will be subscribed to only if an API key is provided
            Some Public channels are symbols specific and will subscribe to provided symbols
        channel_kwargs: dict
            kwargs that we may need to specify for the particular channel -e.g.  price granularity
        env : Environment
            environment to run in
            api key on exchange.blockchain.com gives access to Production environment
            To obtain access to staging environment, request to our support center needs to be made
        api_secret : str
            api key for the exchange which can be obtained once logged in, in settings (click on username) > Api
            if not provided, the api key will be taken from environment variable BCEX_API_SECRET
        """
        if env == Environment.STAGING:
            ws_url = "wss://ws.staging.blockchain.info/mercury-gateway/v1/ws"
            origin_url = "https://pit.staging.blockchain.info"
        elif env == Environment.PROD:
            ws_url = "wss://ws.prod.blockchain.info/mercury-gateway/v1/ws"
            origin_url = "https://exchange.blockchain.com"
        else:
            raise ValueError(
                f"Environment {env} does not have associated ws, api and origin urls"
            )

        self._error = None
        self.authenticated = False
        self.ws_url = ws_url
        self.origin = origin_url

        self.symbols = symbols
        self.symbol_details = {s: {} for s in symbols}
        self.channels = channels or Channel.ALL
        self.channel_kwargs = channel_kwargs or {}

        # webs.enableTrace(True)
        self.ws = None
        self.wst = None

        self._api_secret = api_secret

        if api_secret is None and "BCEX_API_SECRET" in os.environ:
            self._api_secret = os.environ["BCEX_API_SECRET"]

        # use these dictionaries to store the data we receive
        self.balances = {}
        self.tickers = {}

        self.l2_book = {}
        for symbol in self.symbols:
            self.l2_book[symbol] = {"bids": sd(), "asks": sd()}

        self.candles = defaultdict(list)
        self.market_trades = defaultdict(list)
        self.open_orders = defaultdict(dict)

    def _check_attributes(self):
        for attr, _type in [
            ("symbols", list),
            ("channels", list),
            ("channel_kwargs", dict),
            ("url", str),
            ("api_url", str),
        ]:
            if not isinstance(getattr(self, attr), _type):
                raise ValueError(
                    f"{attr} should be a {_type} not {type(getattr(self, attr))}"
                )

    def _subscribe_channels(self):
        # Public channel subscriptions - symbol specific
        self._public_subscription()

        # Authenticated private subscriptions
        if self.api_secret is not None:
            self._private_subscription()
        else:
            logging.warning(
                f"Private channels will not be available because no API key was provided"
            )

    def _public_subscription(self):
        for channel in set(self.channels).intersection(set(Channel.PUBLIC)):
            for i in self.symbols:
                s = {"action": "subscribe", "channel": channel, "symbol": i}
                kwargs = self.channel_kwargs.get(channel)
                if kwargs:
                    s.update(kwargs)
                self.ws.send(json.dumps(s))

        # TODO: wait for public subscriptions to be complete i.e. wait for data from each
        # chosen channel to have retrieved some data

    def _private_subscription(self):
        self._authenticate()
        for channel in set(self.channels).intersection(set(Channel.PRIVATE)):
            self.ws.send(json.dumps({"action": "subscribe", "channel": channel}))

    def connect(self):
        """Connects to the websocket and runs it, will determine whether to establish the token refresh based on s
        elf.use_api_secret
        """
        self.ws = webs.WebSocketApp(
            self.ws_url,
            on_message=self.on_message,
            on_error=self.on_error,
            on_close=self.on_close,
            on_open=self.on_open,
            on_ping=None,
        )
        self.wst = threading.Thread(
            target=lambda: self.ws.run_forever(origin=self.origin)
        )
        self.wst.daemon = True
        self.wst.start()

        # Wait for connection before continuing
        conn_timeout = 5
        while (
            (not self.ws.sock or not self.ws.sock.connected)
            and conn_timeout
            and not self._error
        ):
            time.sleep(1)
            conn_timeout -= 1

        if not conn_timeout:  # i.e. if conn_timeout = 0
            logging.error("Couldn't connect to websocket! Exiting.")
            raise webs.WebSocketTimeoutException(
                "Couldn't connect to websocket! Exiting."
            )

        self._subscribe_channels()

    def on_open(self):
        """What to do when a new websocket opens
        """

        logging.info("-------- Websocket opened ---------")

    def on_close(self):
        """What to do when the websocket closes
        """
        logging.warning("\n-- Websocket Closed --")

    def on_error(self, error):
        self._on_error(error)

    def _on_error(self, err):
        self._error = err
        logging.error(err)
        self.exit()

    def exit(self):
        self.ws.close()
        self.exited = True

    def on_message(self, msg):
        """Parses the message returned from the websocket depending on which channel returns it

        Parameters
        ----------
        msg : str
            incoming message from websocket
        """
        if msg is None:
            return

        msg = json.loads(msg)
        logging.info(msg)
        # TODO: replace with generic`
        # getattr(self, f"_on_{msg['channel']}")(msg)

        if msg["channel"] == Channel.TRADING:
            self._on_trading_updates(msg)
        elif msg["channel"] == Channel.AUTH:
            self._on_auth_updates(msg)
        elif msg["channel"] == Channel.BALANCES:
            self._on_balance_updates(msg)
        elif msg["channel"] == Channel.TICKER:
            self._on_ticker_updates(msg)
        elif msg["channel"] == Channel.L2:
            self._on_l2_updates(msg)
        elif msg["channel"] == Channel.L3:
            self._on_l3_updates(msg)
        elif msg["channel"] == Channel.PRICES:
            self._on_price_updates(msg)
        elif msg["channel"] == Channel.HEARTBEAT:
            self._on_heartbeat_updates(msg)
        elif msg["channel"] == Channel.TRADES:
            self._on_market_trade(msg)
        elif msg["channel"] == Channel.SYMBOLS:
            self._on_symbols_updates(msg)
        else:
            self._on_message_unsupported(msg)

    def _on_message_unsupported(self, message):
        if message["channel"] in Channel.ALL:
            logging.warning(
                f"Messages from channel {message['channel']} not supported by client"
            )
        else:
            logging.error(
                f"Websocket returned a message with an unknown channel {message['channel']}"
            )

    def _on_symbols_updates(self, msg):
        if msg["event"] == Event.SUBSCRIBED:
            logging.info(f"Successfully subscribed to symbols")
        elif msg["event"] == Event.SNAPSHOT:
            # TODO: double check
            symbol = msg["symbol"]
            self.symbol_details.update({symbol: msg})
        elif msg["event"] == Event.UPDATED:
            # TODO: should we drop the extra info
            symbol = msg["symbol"]
            self.symbol_details[symbol].update(msg)

    def _on_market_trade(self, msg):
        """Handle market trades by appending to symbol trade history"""
        symbol = msg["symbol"]
        if msg["event"] == Event.SUBSCRIBED:
            logging.info(f"Successfully subscribed to trades for {symbol}")
        else:
            trades = self.market_trades[symbol]
            trade = Trade.parse_from_msg(msg)
            self.market_trades[symbol] = _update_max_list(
                trades, trade, self.MAX_TRADES_LEN
            )

    def _on_price_updates(self, msg):
        """ Store latest candle update and truncate list to length MAX_CANDLES_LEN"""
        if msg["event"] == Event.SUBSCRIBED:
<<<<<<< HEAD
            key = msg["symbol"]
            logging.info(f"{key} candles subscribed to.")
=======
            logging.info(f"{msg['symbol']} candles subscribed to.")
>>>>>>> 05773884
        elif msg["event"] == Event.UPDATED:
            key = msg["symbol"]
            # TODO: what else would be inside the msg?
            if "price" in msg:
                candles = self.candles[key]
                self.candles[key] = _update_max_list(
                    candles, msg["price"], self.MAX_CANDLES_LEN
                )
        elif msg["event"] == Event.REJECTED:
            logging.warning(f"Price update rejected. Reason : {msg['text']}")
        else:
            if msg["event"] in Event.ALL:
                logging.warning(
                    f"Price updates messages with event {msg['event']} not supported by client"
                )
            else:
                logging.error(
                    f"Websocket returned a price update message with an unknown event {msg['event']}"
                )

    def _on_ticker_updates(self, msg):
        if msg["event"] == Event.SUBSCRIBED:
            logging.info(f"Subscribed to the {msg['channel']} channel")
        elif "last_trade_price" in msg:
            self.tickers[msg["symbol"]] = msg["last_trade_price"]

    def _on_l2_updates(self, msg):
        symbol = msg["symbol"]

        if msg["event"] == Event.SNAPSHOT:
            # We should clear existing levels
            self.l2_book[symbol] = {Book.BID: sd(), Book.ASK: sd()}

        if msg["event"] in [Event.SNAPSHOT, Event.UPDATED]:
            for book in [Book.BID, Book.ASK]:
                updates = msg[book]
                for data in updates:

                    price = data["px"]
                    size = data["qty"]
                    if size == 0.0:
                        logging.info(f"removing {price}:{size}")
                        self.l2_book[symbol][book].pop(price)
                    else:
                        self.l2_book[symbol][book][price] = size

        if len(self.l2_book[symbol][Book.ASK]) > 0:
            logging.info(f"Ask: {self.l2_book[symbol][Book.ASK].peekitem(0)} ")
        if len(self.l2_book[symbol][Book.BID]) > 0:
            logging.info(f"Bid: {self.l2_book[symbol][Book.BID].peekitem(-1)}")

    def _on_l3_updates(self, msg):
        logging.info(msg)

    def _on_heartbeat_updates(self, msg):
        if msg["event"] == Event.SUBSCRIBED:
            logging.info(f"Subscribed to the {msg['channel']} channel")
        elif msg["event"] == Event.UPDATED:
            pass
        else:
            pass

    def _on_auth_updates(self, msg):
        if msg["event"] == Event.SUBSCRIBED:
            self.authenticated = True
        elif msg["event"] == Event.REJECTED:
            if self.authenticated:
                logging.warning("Trying To Authenticate while already authenticated")
                return
            raise ValueError("Failed to authenticate")

    def _on_balance_updates(self, msg):
        if msg["event"] == Event.SUBSCRIBED:
            logging.info(f"Subscribed to the {msg['channel']} channel")
        elif msg["event"] == Event.SNAPSHOT:
            self.balances = parse_balance(msg["balances"])

    def _on_trading_updates(self, msg):
        """ Process message relating to trading activity"""
        if msg["event"] == Event.UPDATED:
            self._on_order_update(msg)
        elif msg["event"] == Event.SNAPSHOT:
            self._on_orders_snapshot(msg)
        elif msg["event"] == Event.REJECTED:
            self._on_order_rejection(msg)
        elif msg["event"] == Event.SUBSCRIBED:
            logging.info(f"Subscribed to the {msg['channel']} channel")
        else:
            if msg["event"] in Event.ALL:
                logging.warning(
                    f"Trading messages with event {msg['event']} not supported by client"
                )
            else:
                logging.error(
                    f"Websocket returned a trading message with an unknown event {msg['event']}"
                )

    def _on_order_update(self, msg):
        message = OrderResponse(msg)
        symbol = message.symbol
        self.open_orders[symbol][message.order_id] = message

        if message.order_status in OrderStatus.terminal_states():
            logging.info(f"Order in terminal state: {message.to_str()}")
            self.open_orders[symbol].pop(message.order_id)

    def _on_orders_snapshot(self, msg):
        """Snapshot of open orders - when we first subscribe to trading channel"""
        for mo in msg["orders"]:
            self._on_order_update(mo)

    def _on_order_rejection(self, msg):
        # TODO: handle outgoing orders - those without orderID yet
        logging.info(f"Removing {msg['orderID']} from open orders")
        logging.debug(msg)

    def cancel_order(self, order_id):
        return self.send_order(Order(OrderType.CANCEL, order_id=order_id))

    def cancel_all_orders(self):
        return self.send_order(Order(OrderType.CANCEL, order_id=-999))

    def send_order(self, order):
        """Send an order via the websocket

        Parameters
        ----------
        order : Order
            the order you want to send
        """
<<<<<<< HEAD
        if order.symbol not in self.symbols:
=======
        if order.instrument not in self.symbols and order.order_id != -999:
>>>>>>> 05773884
            logging.error(
                f"[{order}] Sending orders for an symbol without subscribing to the market is not safe."
                f" You should subscribe first to symbol {order.symbol}"
            )
        else:
            self.send_force_order(order)

    def send_force_order(self, order):
        """Send an order via the websocket without checking basic tracking

        Parameters
        ----------
        order : Order
            the order you want to send
        """
        self.ws.send(json.dumps(order.order_to_dict()))

    @property
    def api_secret(self):
        """Api key required by the websocket

        if _api_secret is not None, it is taken from the environment variable BCEX_API_SECRET

        Returns
        -------
        str
        """
        return self._api_secret

    def _authenticate(self):
        auth_params = {
            "channel": "auth",
            "action": "subscribe",
            "token": self.api_secret,
        }
        self.ws.send(json.dumps(auth_params))
        self._wait_for_authentication()

    def _wait_for_authentication(self):
        """Waits until we have received message confirming authentication"""
        timeout = 50
        while not self.authenticated and timeout:
            time.sleep(0.1)
            timeout -= 1

        if not timeout:
            logging.error("Couldn't authenticate connection! Exiting.")
            raise webs.WebSocketTimeoutException(
                "Couldn't authenticate connection! Exiting."
            )

        logging.info("Successfully authenticated")


if __name__ == "__main__":
    logging.basicConfig(level=logging.INFO)
    bcex_client = BcexClient(
        symbols=["BTC-USD", "ETH-BTC"],
        channels=["prices", "l2"],
        channel_kwargs={"prices": {"granularity": 60}},
        env=Environment.STAGING,
    )

    bcex_client.connect()
    while True:
        time.sleep(1)<|MERGE_RESOLUTION|>--- conflicted
+++ resolved
@@ -339,12 +339,9 @@
     def _on_price_updates(self, msg):
         """ Store latest candle update and truncate list to length MAX_CANDLES_LEN"""
         if msg["event"] == Event.SUBSCRIBED:
-<<<<<<< HEAD
             key = msg["symbol"]
             logging.info(f"{key} candles subscribed to.")
-=======
             logging.info(f"{msg['symbol']} candles subscribed to.")
->>>>>>> 05773884
         elif msg["event"] == Event.UPDATED:
             key = msg["symbol"]
             # TODO: what else would be inside the msg?
@@ -475,11 +472,7 @@
         order : Order
             the order you want to send
         """
-<<<<<<< HEAD
-        if order.symbol not in self.symbols:
-=======
-        if order.instrument not in self.symbols and order.order_id != -999:
->>>>>>> 05773884
+        if order.symbol not in self.symbols and order.order_id != -999:
             logging.error(
                 f"[{order}] Sending orders for an symbol without subscribing to the market is not safe."
                 f" You should subscribe first to symbol {order.symbol}"
