import logging

<<<<<<< HEAD
from bcex.core.bcex_interface import BcexInterface
=======
from bcex.core.exchange_interface import ExchangeInterface
>>>>>>> 9fe91310
from bcex.core.symbol import Symbol
from bcex.core.websocket_client import Channel, Environment
from bcex.examples.quote_both_sides import quote_randomly_both_sides_interface
from websocket import WebSocketConnectionClosedException

order_quantity_map = {Symbol.ETHBTC: 0.024, Symbol.BTCUSD: 0.001}

RETRY_NUMBER = 5


def main():
    ex_interface = BcexInterface(
        symbols=[Symbol.ETHBTC, Symbol.BTCUSD],
        channels=[
            Channel.HEARTBEAT,
            Channel.L2,
            Channel.PRICES,
            Channel.SYMBOLS,
            Channel.TICKER,
            Channel.TRADES,
            Channel.AUTH,
            Channel.BALANCES,
            Channel.TRADING,
        ],
        env=Environment.STAGING,
    )
    attempt_number = 1
    while attempt_number <= RETRY_NUMBER:
        try:
            sleep_time = 5
            levels = 5

            quote_randomly_both_sides_interface(ex_interface, levels, sleep_time)

        except WebSocketConnectionClosedException as e:
            logging.error(f"Attempt Number {attempt_number} errored with {e}")
            attempt_number += 1
        except Exception as e:
            raise e


if __name__ == "__main__":
    logging.basicConfig(level=logging.DEBUG)
    main()<|MERGE_RESOLUTION|>--- conflicted
+++ resolved
@@ -1,10 +1,6 @@
 import logging
 
-<<<<<<< HEAD
-from bcex.core.bcex_interface import BcexInterface
-=======
 from bcex.core.exchange_interface import ExchangeInterface
->>>>>>> 9fe91310
 from bcex.core.symbol import Symbol
 from bcex.core.websocket_client import Channel, Environment
 from bcex.examples.quote_both_sides import quote_randomly_both_sides_interface
@@ -16,7 +12,7 @@
 
 
 def main():
-    ex_interface = BcexInterface(
+    ex_interface = ExchangeInterface(
         symbols=[Symbol.ETHBTC, Symbol.BTCUSD],
         channels=[
             Channel.HEARTBEAT,
