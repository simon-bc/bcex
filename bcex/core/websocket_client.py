import json
import logging
import os
import threading
import time
from collections import defaultdict
from datetime import datetime, timedelta

import pytz
import websocket as webs
from bcex.core.order_response import OrderResponse, OrderStatus
from bcex.core.orders import Order, OrderType
from bcex.core.trade import Trade
<<<<<<< HEAD
from bcex.core.utils import parse_balance, update_max_list, valid_datetime
=======
from bcex.core.utils import update_max_list, valid_datetime
>>>>>>> 402467e6
from sortedcontainers import SortedDict as sd

MESSAGE_LIMIT = 1200  # number of messages per minute allowed


class Book:
    BID = "bids"
    ASK = "asks"


class Environment:
    STAGING = "Staging"
    PROD = "Production"


class Action:
    """An action describes what action to take for the provided channel
    """

    SUBSCRIBE = "subscribe"
    UNSUBSCRIBE = "unsubscribe"


class Channel:
    """A channel provides context about the type of data being communicated between the client and server.
    """

    HEARTBEAT = "heartbeat"  # Receive heartbeat messages
    L2 = "l2"  # Receive level 2 order book data (aggregated)
    L3 = "l3"  # Receive level 3 order book data (aggregated)
    PRICES = "prices"  # Receive candlestick market data
    SYMBOLS = "symbols"  # Receive symbol messages
    TICKER = "ticker"  # Receive ticker messages
    TRADES = "trades"  # Receive trade execution messages
    AUTH = "auth"  # To authenticate a web socket connection
    BALANCES = "balances"  # To receive balance updates
    TRADING = "trading"  # Submit & cancel orders, receive order snapshots and updates

    ALL = [HEARTBEAT, L2, L3, PRICES, SYMBOLS, TICKER, TRADES, AUTH, BALANCES, TRADING]
    PUBLIC = [HEARTBEAT, TICKER, PRICES, TRADES, L2, L3, SYMBOLS]
    PRIVATE = [AUTH, BALANCES, TRADING]

    @staticmethod
    def is_symbol_specific(channel):
        """Whether the channel is symbol specific
        """
        if channel in [
            Channel.AUTH,
            Channel.HEARTBEAT,
            Channel.TRADING,
            Channel.BALANCES,
        ]:
            return False
        elif channel in [
            Channel.L2,
            Channel.L3,
            Channel.PRICES,
            Channel.SYMBOLS,
            Channel.TICKER,
            Channel.TRADES,
        ]:
            return True
        else:
            raise ValueError(f"Unexpected channel {channel}")


class Event:
    """Indicate the purpose of the message
    """

    UPDATED = "updated"  # An update corresponding to the channel has occurred
    SNAPSHOT = "snapshot"  # A channel snapshot has been provided
    REJECTED = "rejected"  # the last action for the channel was rejected
    SUBSCRIBED = "subscribed"  # The channel was successfully subscribed to
    UNSUBSCRIBED = "unsubscribed"  # The channel was successfully unsubscribed to

    ALL = [UPDATED, SNAPSHOT, REJECTED, SUBSCRIBED, UNSUBSCRIBED]


class ChannelStatus:
    """Indicates the status of the channels subscriptions
    """

    SUBSCRIBED = "subscribed"
    UNSUBSCRIBED = "unsubscribed"
    WAITING_CONFIRMATION = "waiting_confirmation"
    REJECTED = "rejected"


class BcexClient(object):
    """Blockchain.com Exchange Websocket API client v1

    Attributes
    ----------
    balances : dict
    open_orders : dict
    channel_status: dict
        keeps track of the status of each subscription using ChannelStatus
        keys are channels, str from the enum Channel.
         - for symbol specific channels, the value is a dict with key the symbol, str from the enum Symbol
            and value the status, str from the enum ChannelStatus
         - for non-symbol specific channels, the value is the status, str from the enum ChannelStatus
    tickers: dict
    ws: WebSocketClient
    wst: Thread
        websocket client thread
    Notes
    -----
    Official documentation for the api can be found in https://exchange.blockchain.com/api/
    """

    MAX_CANDLES_LEN = 200
    MAX_TRADES_LEN = 200

    def __init__(
        self,
        symbols,
        channels=None,
        channel_kwargs=None,
        env=Environment.PROD,
        api_secret=None,
        cancel_position_on_exit=True,
    ):
        """This class connects to the Blockchain.com Exchange websocket client

        Parameters
        ----------
        symbols : list of str
            if multiple symbols then a list if a single symbol then a string or list.
            Symbols that you want the client to subscribe to
        channels : list of Channel,
            channels to subscribe to. if not provided all channels apart from L3 will be subscribed to.
            Private channels will be subscribed to only if an API key is provided
            Some Public channels are symbols specific and will subscribe to provided symbols
        channel_kwargs: dict
            kwargs that we may need to specify for the particular channel -e.g.  price granularity
        env : Environment
            environment to run in
            api key on exchange.blockchain.com gives access to Production environment
            To obtain access to staging environment, request to our support center needs to be made
        api_secret : str
            api secret for the exchange which can be obtained once logged in, in settings (click on username) > Api
            if not provided, the api secret will be taken from environment variable BCEX_API_SECRET
        cancel_position_on_exit: bool
            sends cancel all trades order on exit
        """
        if env == Environment.STAGING:
            ws_url = "wss://ws.staging.blockchain.info/mercury-gateway/v1/ws"
            origin_url = "https://pit.staging.blockchain.info"
        elif env == Environment.PROD:
            ws_url = "wss://ws.prod.blockchain.info/mercury-gateway/v1/ws"
            origin_url = "https://exchange.blockchain.com"
        else:
            raise ValueError(
                f"Environment {env} does not have associated ws, api and origin urls"
            )

        self.cancel_position_on_exit = cancel_position_on_exit
        self._error = None
        self.ws_url = ws_url
        self.origin = origin_url
        self.exited = False

        self.symbols = symbols
        self.symbol_details = {s: {} for s in symbols}

        self.channels = channels or list(
            set(Channel.ALL) - {Channel.L3}
        )  # L3 not handled yet
        # default channel_kwargs
        self.channel_kwargs = {Channel.PRICES: {"granularity": 60}}
        self._update_default_channel_kwargs(channel_kwargs)

        self.channel_status = None

        # webs.enableTrace(True)
        self.ws = None
        self.wst = None

        self._api_secret = api_secret

        if api_secret is None and "BCEX_API_SECRET" in os.environ:
            self._api_secret = os.environ["BCEX_API_SECRET"]

        # use these dictionaries to store the data we receive
        self.balances = {}
        self.tickers = defaultdict(dict)

        self.l2_book = {}
        for symbol in self.symbols:
            self.l2_book[symbol] = {"bids": sd(), "asks": sd()}

        self.candles = defaultdict(list)
        self.market_trades = defaultdict(list)
        self.open_orders = defaultdict(dict)

        # check health of the websocket
        self._seqnum = -1  # higher seqnum that we received (usually the latest)
        self._last_heartbeat = None

        # set initial status to unsubscribed
        self._init_channel_status()

    def _update_default_channel_kwargs(self, channel_kwargs):
        # override channel_kwargs with specified channel_kwargs
        if channel_kwargs is not None:
            for ch, kw in channel_kwargs.items():
                if ch not in self.channel_kwargs:
                    self.channel_kwargs[ch] = {}
                self.channel_kwargs[ch].update(channel_kwargs)

    def _init_channel_status(self):
        """Initialise or reset channel status
        """
        self.channel_status = {}

        for channel in Channel.ALL:
            if Channel.is_symbol_specific(channel):
                self.channel_status[channel] = {
                    s: ChannelStatus.UNSUBSCRIBED for s in self.symbols
                }
            else:
                self.channel_status[channel] = ChannelStatus.UNSUBSCRIBED

    def _check_attributes(self):
        for attr, _type in [
            ("symbols", list),
            ("channels", list),
            ("channel_kwargs", dict),
            ("url", str),
            ("api_url", str),
        ]:
            if not isinstance(getattr(self, attr), _type):
                raise ValueError(
                    f"{attr} should be a {_type} not {type(getattr(self, attr))}"
                )

    @property
    def authenticated(self):
        return (
            self.channel_status.get(Channel.AUTH, ChannelStatus.UNSUBSCRIBED)
            == ChannelStatus.SUBSCRIBED
        )

    def _subscribe_channels(self):
        # Public channel subscriptions - symbol specific
        self._public_subscription()

        # Authenticated private subscriptions
        if self.api_secret is not None:
            self._private_subscription()
        else:
            logging.warning(
                f"Private channels will not be available because no API key was provided"
            )

    def _public_subscription(self):
        channels = set(self.channels).intersection(set(Channel.PUBLIC))
        subscriptions_to_check = self._send_subscriptions_to_ws(channels)
        self._wait_for_confirmation(subscriptions_to_check)

    def _send_subscriptions_to_ws(self, channels):
        subscriptions_to_check = []
        for channel in channels:
            kwargs = self.channel_kwargs.get(channel)
            if Channel.is_symbol_specific(channel):
                for symbol in self.symbols:
                    subscription = {
                        "action": Action.SUBSCRIBE,
                        "channel": channel,
                        "symbol": symbol,
                    }
                    if kwargs:
                        subscription.update(kwargs)
                    self.channel_status[channel][
                        symbol
                    ] = ChannelStatus.WAITING_CONFIRMATION
                    logging.info(subscription)
                    self.ws.send(json.dumps(subscription))
                    subscriptions_to_check.append((channel, symbol))
            else:
                subscription = {"action": Action.SUBSCRIBE, "channel": channel}
                if kwargs:
                    subscription.update(kwargs)
                logging.info(subscription)
                self.channel_status[channel] = ChannelStatus.WAITING_CONFIRMATION
                self.ws.send(json.dumps(subscription))
                subscriptions_to_check.append((channel, None))
        return subscriptions_to_check

    def _wait_for_confirmation(self, subscriptions_to_check):
        all_answered = False
        conn_timeout = 5
        while not all_answered and conn_timeout:
            time.sleep(1)
            conn_timeout -= 1
            all_answered = True
            for channel, symbol in subscriptions_to_check:
                if self.check_channel_status(
                    ChannelStatus.WAITING_CONFIRMATION, channel, symbol
                ):
                    all_answered = False
                    break

        if not all_answered:
            logging.warning("Could not subscribe to all channels")

    def check_channel_status(self, status, channel, symbol=None):
        if symbol is None:
            return self.channel_status[channel] == status
        else:
            return self.channel_status[channel][symbol] == status

    def _private_subscription(self):
        self._authenticate()
        channels = set(self.channels).intersection(set(Channel.PRIVATE))
        channels = channels - {Channel.AUTH}  # already subscribed
        subscriptions_to_check = self._send_subscriptions_to_ws(channels)
        self._wait_for_confirmation(subscriptions_to_check)

    def connect(self):
        """Connects to the websocket and runs it
        """
        self.ws = webs.WebSocketApp(
            self.ws_url,
            on_message=self.on_message,
            on_error=self.on_error,
            on_close=self.on_close,
            on_open=self.on_open,
            on_ping=self.on_ping,
        )
        self.wst = threading.Thread(
            target=lambda: self.ws.run_forever(origin=self.origin, ping_interval=5)
        )
        self.wst.daemon = True
        self.wst.start()

        # Wait for connection before continuing
        conn_timeout = 5
        while (
            (not self.ws.sock or not self.ws.sock.connected)
            and conn_timeout
            and not self._error
        ):
            time.sleep(1)
            conn_timeout -= 1

        if not conn_timeout:  # i.e. if conn_timeout = 0
            logging.error("Couldn't connect to websocket! Exiting.")
            raise webs.WebSocketTimeoutException(
                "Couldn't connect to websocket! Exiting."
            )

        self._subscribe_channels()

    def on_open(self):
        """What to do when a new websocket opens
        """
        logging.info("-------- Websocket opened ---------")

    def on_close(self):
        """What to do when the websocket closes
        """
        if self.cancel_position_on_exit and self.authenticated:
            logging.info(f"Cancelling all orders before exiting")
            self.cancel_all_orders()
        self._init_channel_status()
        logging.warning("\n-- Websocket Closed --")

    def on_error(self, error):
        """On error websocket connection
        """
        self._on_error(error)

    def _on_error(self, err):
        self._error = err
        logging.error(err)
        self.exit()

    def on_ping(self, *args):
        """On ping interval from WebSocket Client.

        This checks health of the websocket on a regular basis

        Parameters
        ----------
        args : list
            unused
        """
        if self.channel_status[Channel.HEARTBEAT] != ChannelStatus.SUBSCRIBED:
            return
        now = datetime.now(pytz.UTC)
        if self._last_heartbeat is None:
            self._last_heartbeat = now
        log_heartbeat = f"[{now}] Last heartbeat was {(now - self._last_heartbeat).total_seconds()} seconds ago."
        if now - self._last_heartbeat > timedelta(seconds=10):
            logging.error(log_heartbeat + " Exiting")
            self.exit()
        elif (
            timedelta(seconds=10) >= now - self._last_heartbeat >= timedelta(seconds=5)
        ):
            logging.warning(log_heartbeat + " Waiting few more seconds")
        else:
            logging.debug(log_heartbeat)

    def exit(self):
        """On exit websocket connection
        """
        self.exited = True
        self.ws.close()

    def on_message(self, msg):
        """Parses the message returned from the websocket depending on which channel returns it

        Parameters
        ----------
        msg : str
            incoming message from websocket
        """
        if msg is None:
            return

        msg = json.loads(msg)
        self._check_message_seqnum(msg)

        logging.debug(msg)

        if msg["channel"] == Channel.TRADING:
            self._on_trading_updates(msg)
        elif msg["channel"] == Channel.AUTH:
            self._on_auth_updates(msg)
        elif msg["channel"] == Channel.BALANCES:
            self._on_balance_updates(msg)
        elif msg["channel"] == Channel.TICKER:
            self._on_ticker_updates(msg)
        elif msg["channel"] == Channel.L2:
            self._on_l2_updates(msg)
        elif msg["channel"] == Channel.L3:
            self._on_l3_updates(msg)
        elif msg["channel"] == Channel.PRICES:
            self._on_price_updates(msg)
        elif msg["channel"] == Channel.HEARTBEAT:
            self._on_heartbeat_updates(msg)
        elif msg["channel"] == Channel.TRADES:
            self._on_market_trade_updates(msg)
        elif msg["channel"] == Channel.SYMBOLS:
            self._on_symbols_updates(msg)
        else:
            self._on_message_unsupported(msg)

    def _check_message_seqnum(self, msg):
        """Checks that the messages received by the client increment by one

        Notes
        -----
        If the client receives a seqnum which has skipped one or more sequences, it indicates that a message was missed
        and the client is recommended to restart the websocket connection.
        """
        if "seqnum" not in msg:
            logging.error(f"seqnum missing from msg {msg}")
            return

        seqnum = msg["seqnum"]
        if seqnum > self._seqnum + 1:
            self._seqnum = seqnum
            logging.error(
                f"Missing messages with seqnums between {self._seqnum + 1} and {seqnum - 1} : Exiting"
            )
            self.exit()
        elif seqnum < self._seqnum + 1:
            logging.warning(f"Received with delay message with seqnum {seqnum}")
        else:
            self._seqnum = seqnum

    def _on_message_unsupported(self, message):
        if message["channel"] in Channel.ALL:
            logging.warning(
                f"Messages from channel {message['channel']} not supported by client"
            )
        else:
            logging.error(
                f"Websocket returned a message with an unknown channel {message['channel']}"
            )

    def _on_symbols_updates(self, msg):
        if msg["event"] == Event.SUBSCRIBED:
            self._on_subscribed_updates(msg)
        elif msg["event"] == Event.SNAPSHOT:
            # has only one symbol per message unlike the documentation
            symbol = msg["symbol"]
            self.symbol_details.update({symbol: msg})
        elif msg["event"] == Event.UPDATED:
            # TODO: should we drop the extra info
            symbol = msg["symbol"]
            self.symbol_details[symbol].update(msg)
        else:
            self._on_unsupported_event_message(msg, Channel.SYMBOLS)

    def _on_market_trade_updates(self, msg):
        """Handle market trades by appending to symbol trade history"""
        if msg["event"] == Event.SUBSCRIBED:
            self._on_subscribed_updates(msg)
        elif msg["event"] == Event.UPDATED:
            symbol = msg["symbol"]
            trades = self.market_trades[symbol]
            trade = Trade.parse_from_msg(msg)
            self.market_trades[symbol] = update_max_list(
                trades, trade, self.MAX_TRADES_LEN
            )
        else:
            self._on_unsupported_event_message(msg, Channel.TRADES)

    def _on_price_updates(self, msg):
        """Store latest candle update and truncate list to length MAX_CANDLES_LEN"""
        if msg["event"] == Event.SUBSCRIBED:
            self._on_subscribed_updates(msg)
        elif msg["event"] == Event.UPDATED:
            key = msg["symbol"]
            if "price" in msg:
                candles = self.candles[key]
                self.candles[key] = update_max_list(
                    candles, msg["price"], self.MAX_CANDLES_LEN
                )
            else:
                logging.warning(f"Received a price update without price information")
        elif msg["event"] == Event.REJECTED:
            self._on_rejected_subscription_updates(msg)
        else:
            self._on_unsupported_event_message(msg, Channel.PRICES)

    def _on_subscribed_updates(self, msg):
        """When receiving an message about a confirmed subscription

        Updates the internal attributes to keep track of what channels are subscribed to
        """
        channel = msg["channel"]
        log = f"Successfully subscribed to channel {channel}"
        if "symbol" in msg:
            symbol = msg["symbol"]
            log = f"[{symbol}] " + log
            self.channel_status[channel][symbol] = ChannelStatus.SUBSCRIBED
        else:
            self.channel_status[channel] = ChannelStatus.SUBSCRIBED
        logging.info(log)

    def _on_rejected_subscription_updates(self, msg):
        """When receiving an message about a rejected subscription

        Updates the internal attributes to keep track of what channels are subscribed to
        """
        channel = msg["channel"]
        log = f"Subscription to channel {channel} rejected. Reason : {msg.get('text', 'Not Provided')}"
        if "symbol" in msg:
            symbol = msg["symbol"]
            log = f"[{symbol}] " + log
            self.channel_status[channel][symbol] = ChannelStatus.REJECTED
        else:
            self.channel_status[channel] = ChannelStatus.REJECTED
        logging.warning(log)

    def _on_unsupported_event_message(self, msg, channel):
        if msg["event"] in Event.ALL:
            logging.warning(
                f"Message updates from channel {channel} with event {msg['event']} not supported by client"
            )
        else:
            logging.error(
                f"Websocket returned a {channel} update message with an unknown event {msg['event']}"
            )

    def _on_ticker_updates(self, msg):
        if msg["event"] == Event.SUBSCRIBED:
            self._on_subscribed_updates(msg)
        elif msg["event"] in [Event.SNAPSHOT, Event.UPDATED]:
            # last_trade_price not always present
            for k in ["last_trade_price", "price_24h", "volume_24h"]:
                if k in msg:
                    self.tickers[msg["symbol"]].update({k: msg[k]})
        else:
            self._on_unsupported_event_message(msg, Channel.TICKER)

    def _on_l2_updates(self, msg):
        symbol = msg["symbol"]

        if msg["event"] == Event.SNAPSHOT:
            # We should clear existing levels
            self.l2_book[symbol] = {Book.BID: sd(), Book.ASK: sd()}
        if msg["event"] == Event.SUBSCRIBED:
            self._on_subscribed_updates(msg)
        elif msg["event"] in [Event.SNAPSHOT, Event.UPDATED]:
            for book in [Book.BID, Book.ASK]:
                updates = msg[book]
                for data in updates:

                    price = data["px"]
                    size = data["qty"]
                    if size == 0.0:
                        logging.debug(f"removing {price}:{size}")
                        self.l2_book[symbol][book].pop(price)
                    else:
                        self.l2_book[symbol][book][price] = size
        else:
            self._on_unsupported_event_message(msg, Channel.L2)

        if len(self.l2_book[symbol][Book.ASK]) > 0:
            logging.debug(f"Ask: {self.l2_book[symbol][Book.ASK].peekitem(0)} ")
        if len(self.l2_book[symbol][Book.BID]) > 0:
            logging.debug(f"Bid: {self.l2_book[symbol][Book.BID].peekitem(-1)}")

    def _on_l3_updates(self, msg):
        logging.debug(msg)

    def _on_heartbeat_updates(self, msg):
        if msg["event"] == Event.SUBSCRIBED:
            self._on_subscribed_updates(msg)
        elif msg["event"] == Event.UPDATED:
            self._last_heartbeat = valid_datetime(msg["timestamp"])
            logging.debug(f"Updated last heartbeat to {self._last_heartbeat}")
        else:
            self._on_unsupported_event_message(msg, Channel.HEARTBEAT)

    def _on_auth_updates(self, msg):
        if msg["event"] == Event.SUBSCRIBED:
            self._on_subscribed_updates(msg)
        elif msg["event"] == Event.REJECTED:
            if self.authenticated:
                logging.warning("Trying To Authenticate while already authenticated")
                return
            self._on_rejected_subscription_updates(msg)
        else:
            self._on_unsupported_event_message(msg, Channel.AUTH)

    def _on_balance_updates(self, msg):
        if msg["event"] == Event.SUBSCRIBED:
            self._on_subscribed_updates(msg)
        elif msg["event"] == Event.SNAPSHOT:
            self.balances = {
                b["currency"]: {"available": b["available"], "balance": b["balance"]}
                for b in msg["balances"]
            }
        else:
            self._on_unsupported_event_message(msg, Channel.BALANCES)

    def _on_trading_updates(self, msg):
        """Process message relating to trading activity"""
        if msg["event"] == Event.UPDATED:
            self._on_order_update(msg)
        elif msg["event"] == Event.SNAPSHOT:
            self._on_orders_snapshot(msg)
        elif msg["event"] == Event.REJECTED:
            self._on_order_rejection(msg)
        elif msg["event"] == Event.SUBSCRIBED:
            self._on_subscribed_updates(msg)
        else:
            self._on_unsupported_event_message(msg, Channel.TRADING)

    def _on_order_update(self, msg):
        message = OrderResponse(msg)
        symbol = message.symbol
        self.open_orders[symbol][message.order_id] = message

        if message.order_status in OrderStatus.terminal_states():
            logging.info(f"Order in terminal state: {message.to_str()}")
            self.open_orders[symbol].pop(message.order_id)

    def _on_orders_snapshot(self, msg):
        """Snapshot of open orders - when we first subscribe to trading channel"""
        for mo in msg["orders"]:
            self._on_order_update(mo)

    def _on_order_rejection(self, msg):
        if self.channel_status[Channel.TRADING] == ChannelStatus.SUBSCRIBED:
            # TODO: handle outgoing orders - those without orderID yet
            logging.info(f"Removing {msg['orderID']} from open orders")
        else:
            self._on_rejected_subscription_updates(msg)

    def cancel_order(self, order_id):
        return self.send_order(Order(OrderType.CANCEL, order_id=order_id))

    def cancel_all_orders(self):
        return self.send_order(Order(OrderType.CANCEL, order_id=-999))

    def send_order(self, order):
        """Send an order via the websocket

        Parameters
        ----------
        order : Order
            the order you want to send
        """
        if order.symbol not in self.symbols and order.order_id != -999:
            logging.error(
                f"[{order}] Sending orders for an symbol without subscribing to the market is not safe."
                f" You should subscribe first to symbol {order.symbol}"
            )
        else:
            self.send_force_order(order)

    def send_force_order(self, order):
        """Send an order via the websocket without checking basic tracking

        Parameters
        ----------
        order : Order
            the order you want to send
        """
        self.ws.send(json.dumps(order.order_to_dict()))

    @property
    def api_secret(self):
        """Api key required by the websocket

        if _api_secret is not None, it is taken from the environment variable BCEX_API_SECRET

        Returns
        -------
        str
        """
        return self._api_secret

    def _authenticate(self):
        auth_params = {
            "channel": "auth",
            "action": "subscribe",
            "token": self.api_secret,
        }
        self.ws.send(json.dumps(auth_params))
        self._wait_for_authentication()

    def _wait_for_authentication(self):
        """Waits until we have received message confirming authentication"""
        timeout = 50
        while not self.authenticated and timeout:
            time.sleep(0.1)
            timeout -= 1

        if not timeout:
            logging.error("Couldn't authenticate connection! Exiting.")
            raise webs.WebSocketTimeoutException(
                "Couldn't authenticate connection! Exiting."
            )

        logging.info("Successfully authenticated")


class MockBcexClient(BcexClient):
    """Mock Bcex Client which does not actually connects to the websocket
    """

    def connect(self):
        pass

    def close(self):
        pass

    def exit(self):
        pass


if __name__ == "__main__":
    logging.basicConfig(level=logging.INFO)
    bcex_client = BcexClient(
        symbols=["BTC-USD", "ETH-BTC"],
        channels=["prices", "l2", "symbols"],
        channel_kwargs={"prices": {"granularity": 60}},
        env=Environment.STAGING,
    )

    bcex_client.connect()
    while True:
        time.sleep(1)<|MERGE_RESOLUTION|>--- conflicted
+++ resolved
@@ -11,11 +11,7 @@
 from bcex.core.order_response import OrderResponse, OrderStatus
 from bcex.core.orders import Order, OrderType
 from bcex.core.trade import Trade
-<<<<<<< HEAD
-from bcex.core.utils import parse_balance, update_max_list, valid_datetime
-=======
 from bcex.core.utils import update_max_list, valid_datetime
->>>>>>> 402467e6
 from sortedcontainers import SortedDict as sd
 
 MESSAGE_LIMIT = 1200  # number of messages per minute allowed
