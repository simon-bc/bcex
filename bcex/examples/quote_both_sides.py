import logging
import random
import time

<<<<<<< HEAD
from bcex.core.bcex_interface import BcexInterface
=======
from bcex.core.exchange_interface import ExchangeInterface
>>>>>>> 9fe91310
from bcex.core.order_response import OrderStatus
from bcex.core.orders import OrderSide, OrderType, TimeInForce
from bcex.core.symbol import Symbol

ORDER_QUANTITY_MAP = {Symbol.ETHBTC: 0.024, Symbol.BTCUSD: 0.001}


def quote_randomly_both_sides_interface(
    ex_interface: BcexInterface, levels, sleep_time
):
    """
    Parameters
    ----------
    bcex_client: BcexInterface
    levels: int
        levels of the orderbooks to populate
    sleep_time: int
        waiting time between each order updates in seconds
    """
    ex_interface.connect()

    time.sleep(sleep_time)
    ex_interface.cancel_all_orders()

    while True:
        time.sleep(sleep_time)

        # Randomly cancel existing open orders
        for clordid, order in ex_interface.get_all_open_orders(to_dict=False).items():
            # if isinstance(order, Order):
            #     # exchange has not updated us on this order yet
            #     continue

            if order.order_status not in OrderStatus.terminal_states():
                if random.random() > 0.4:
                    ex_interface.cancel_order(order_id=order.order_id)
        for symbol in ex_interface.get_symbols():

            last_trade_price = ex_interface.get_last_traded_price(symbol)
            logging.info(f"Last Traded price {last_trade_price}")
            if last_trade_price:
                balance_coin = symbol.split("-")[1]
                balance = ex_interface.get_available_balance(balance_coin)
                logging.info(f"Balance {balance} {balance_coin}")
                if balance > 0:
                    for k in range(levels):
                        i = 1 + (k + 1) / 1000 + (random.random() - 0.5) / 1000
                        price = float(last_trade_price) / i
                        order_quantity = min(max(balance / (price), 10 / price), 0.01)
                        ex_interface.place_order(
                            symbol=symbol,
                            side=OrderSide.BUY,
                            quantity=order_quantity,
                            price=price,
                            order_type=OrderType.LIMIT,
                            time_in_force=TimeInForce.GTC,
                            check_balance=True,
                        )
                        logging.info(
                            "Sending Buy Limit at {} amount {}".format(
                                price, order_quantity
                            )
                        )

                balance_coin = symbol.split("-")[0]
                balance = ex_interface.get_available_balance(balance_coin)
                logging.info(f"Balance {balance} {balance_coin}")
                if balance > 0:
                    for k in range(levels):
                        i = 1 - (k + 1) / 1000 + (random.random() - 0.5) / 1000
                        price = round(float(last_trade_price / i), 0)
                        order_quantity = min(round(balance / 10, 6), 0.01)
                        ex_interface.place_order(
                            symbol=symbol,
                            side=OrderSide.SELL,
                            quantity=order_quantity,
                            price=price,
                            order_type=OrderType.LIMIT,
                            time_in_force=TimeInForce.GTC,
                            check_balance=True,
                        )
                        logging.info(
                            "Sending Sell Limit at {} amount {}".format(
                                price, order_quantity
                            )
                        )<|MERGE_RESOLUTION|>--- conflicted
+++ resolved
@@ -2,11 +2,7 @@
 import random
 import time
 
-<<<<<<< HEAD
-from bcex.core.bcex_interface import BcexInterface
-=======
 from bcex.core.exchange_interface import ExchangeInterface
->>>>>>> 9fe91310
 from bcex.core.order_response import OrderStatus
 from bcex.core.orders import OrderSide, OrderType, TimeInForce
 from bcex.core.symbol import Symbol
@@ -15,12 +11,12 @@
 
 
 def quote_randomly_both_sides_interface(
-    ex_interface: BcexInterface, levels, sleep_time
+    ex_interface: ExchangeInterface, levels, sleep_time
 ):
     """
     Parameters
     ----------
-    bcex_client: BcexInterface
+    bcex_client: ExchangeInterface
     levels: int
         levels of the orderbooks to populate
     sleep_time: int
